--- conflicted
+++ resolved
@@ -7,11 +7,6 @@
 	"strings"
 	"testing"
 
-<<<<<<< HEAD
-	"golang.org/x/tools/internal/lsp"
-	"golang.org/x/tools/internal/lsp/fake"
-=======
->>>>>>> 8a9a8936
 	"golang.org/x/tools/internal/lsp/protocol"
 	"golang.org/x/tools/internal/testenv"
 )
@@ -194,19 +189,6 @@
 }
 `
 	run(t, pkg, func(t *testing.T, env *Env) {
-<<<<<<< HEAD
-		env.Await(
-			CompletedWork(lsp.DiagnosticWorkTitle(lsp.FromInitialWorkspaceLoad), 1),
-		)
-		env.OpenFile("a/a.go")
-		metBy := env.Await(
-			env.DiagnosticAtRegexp("a/a.go", "os.Stat"),
-		)
-		d, ok := metBy[0].(*protocol.PublishDiagnosticsParams)
-		if !ok {
-			t.Fatalf("expected *protocol.PublishDiagnosticsParams, got %v (%T)", d, d)
-		}
-=======
 		env.Await(InitialWorkspaceLoad)
 		env.OpenFile("a/a.go")
 		var d protocol.PublishDiagnosticsParams
@@ -216,7 +198,6 @@
 				ReadDiagnostics("a/a.go", &d),
 			),
 		)
->>>>>>> 8a9a8936
 		env.ApplyQuickFixes("a/a.go", d.Diagnostics)
 		env.Await(
 			EmptyDiagnostics("a/a.go"),

--- conflicted
+++ resolved
@@ -16,10 +16,7 @@
 	"path"
 	"path/filepath"
 	"reflect"
-<<<<<<< HEAD
-=======
 	"regexp"
->>>>>>> 8a9a8936
 	"sort"
 	"strings"
 	"sync"
@@ -300,10 +297,6 @@
 				continue
 			}
 			m[split[0]] = split[1]
-<<<<<<< HEAD
-
-=======
->>>>>>> 8a9a8936
 		}
 		return m
 	}

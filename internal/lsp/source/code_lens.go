--- conflicted
+++ resolved
@@ -41,16 +41,12 @@
 	return result, nil
 }
 
-<<<<<<< HEAD
-func runTestCodeLens(ctx context.Context, snapshot Snapshot, fh FileHandle, f *ast.File, m *protocol.ColumnMapper) ([]protocol.CodeLens, error) {
-=======
 var (
 	testRe      = regexp.MustCompile("^Test[^a-z]")
 	benchmarkRe = regexp.MustCompile("^Benchmark[^a-z]")
 )
 
 func runTestCodeLens(ctx context.Context, snapshot Snapshot, fh FileHandle) ([]protocol.CodeLens, error) {
->>>>>>> 59c6fc0b
 	codeLens := make([]protocol.CodeLens, 0)
 
 	if !strings.HasSuffix(fh.URI().Filename(), "_test.go") {
@@ -108,18 +104,9 @@
 	return codeLens, nil
 }
 
-<<<<<<< HEAD
-var testRe = regexp.MustCompile("^Test[^a-z]")
-var benchmarkRe = regexp.MustCompile("^Benchmark[^a-z]")
-
-func isTestFunc(fn *ast.FuncDecl, pkg Package) bool {
-	// Make sure that the function name matches either a test or benchmark function.
-	if !(testRe.MatchString(fn.Name.Name) || benchmarkRe.MatchString(fn.Name.Name)) {
-=======
 func matchTestFunc(fn *ast.FuncDecl, pkg Package, nameRe *regexp.Regexp, paramID string) bool {
 	// Make sure that the function name matches a test function.
 	if !nameRe.MatchString(fn.Name.Name) {
->>>>>>> 59c6fc0b
 		return false
 	}
 	info := pkg.GetTypesInfo()
@@ -134,21 +121,12 @@
 	if !ok {
 		return false
 	}
-<<<<<<< HEAD
-
-=======
->>>>>>> 59c6fc0b
 	// Test functions should have only one parameter.
 	if sig.Params().Len() != 1 {
 		return false
 	}
 
-<<<<<<< HEAD
-	// Check the type of the only parameter to confirm that it is *testing.T
-	// or *testing.B.
-=======
 	// Check the type of the only parameter
->>>>>>> 59c6fc0b
 	paramTyp, ok := sig.Params().At(0).Type().(*types.Pointer)
 	if !ok {
 		return false
@@ -161,12 +139,7 @@
 	if namedObj.Pkg().Path() != "testing" {
 		return false
 	}
-<<<<<<< HEAD
-	paramName := namedObj.Id()
-	return paramName == "T" || paramName == "B"
-=======
 	return namedObj.Id() == paramID
->>>>>>> 59c6fc0b
 }
 
 func goGenerateCodeLens(ctx context.Context, snapshot Snapshot, fh FileHandle) ([]protocol.CodeLens, error) {

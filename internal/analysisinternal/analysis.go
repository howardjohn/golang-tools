--- conflicted
+++ resolved
@@ -172,11 +172,7 @@
 		}
 	case *types.Named:
 		if t.Obj().Pkg() == nil {
-<<<<<<< HEAD
-			return nil
-=======
 			return ast.NewIdent(t.Obj().Name())
->>>>>>> 59c6fc0b
 		}
 		if t.Obj().Pkg() == pkg {
 			return ast.NewIdent(t.Obj().Name())
